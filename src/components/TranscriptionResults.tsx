import React, { useState, useEffect, useRef, useCallback, memo, useMemo } from 'react'
import { Button } from '@/components/ui/button'
import { Badge } from '@/components/ui/badge'
import { Copy, Download, Clock, Globe, CheckCircle2, Edit2, Eye, EyeOff, ChevronDown, ChevronRight, ChevronLeft, ChevronUp, Maximize2, Minimize2, X, FileText, FileJson, Subtitles, RefreshCw } from 'lucide-react'
import { TranscriptionResult, TranscriptionMetadata, TranslatedContent } from '@/types/transcription'
import { ErrorBoundary, FallbackProps } from 'react-error-boundary'
import dynamic from 'next/dynamic'
import { motion, AnimatePresence } from 'framer-motion'
import { cn } from '@/lib/utils'
import { Card, CardHeader, CardTitle, CardContent } from '@/components/ui/card'
import { Input } from '@/components/ui/input'
import { Select, SelectTrigger, SelectValue, SelectContent, SelectItem } from '@/components/ui/select'
import { Loader2 } from 'lucide-react'
import {
  Dialog,
  DialogContent,
  DialogHeader,
  DialogTitle,
  DialogTrigger,
} from "@/components/ui/dialog"

// Add ErrorFallback component
function ErrorFallback({ error }: FallbackProps) {
  return (
    <div className="p-4 border border-red-200 bg-red-50 rounded-lg">
      <h2 className="text-red-800 font-semibold">Something went wrong:</h2>
      <pre className="text-sm text-red-600">{error.message}</pre>
    </div>
  )
}

// Dynamic import of TipTap editor for rich text editing
const RichTextEditor = dynamic(() => import('./RichTextEditor'), {
  ssr: false,
  loading: () => <div className="animate-pulse h-32 bg-gray-100 rounded-lg" />
})

interface FloatingToolbarProps {
  range: Range;
  onFormat: (format: string) => void;
}

const FloatingToolbar: React.FC<FloatingToolbarProps> = ({ range, onFormat }) => {
  const [position, setPosition] = useState({ top: 0, left: 0 })
  const toolbarRef = useRef<HTMLDivElement>(null)

  useEffect(() => {
    if (toolbarRef.current) {
      const rect = range.getBoundingClientRect()
      const toolbar = toolbarRef.current.getBoundingClientRect()

      setPosition({
        top: rect.top - toolbar.height - 10,
        left: rect.left + (rect.width - toolbar.width) / 2
      })
    }
  }, [range])

  return (
    <motion.div
      ref={toolbarRef}
      initial={{ opacity: 0, y: 10 }}
      animate={{ opacity: 1, y: 0 }}
      exit={{ opacity: 0, y: 10 }}
      className="fixed z-50 bg-popover text-popover-foreground shadow-lg rounded-lg border border-border p-2 flex gap-2"
      style={{ top: position.top, left: position.left }}
    >
      <Button size="sm" variant="ghost" onClick={() => onFormat('bold')}>B</Button>
      <Button size="sm" variant="ghost" onClick={() => onFormat('italic')}>I</Button>
      <Button size="sm" variant="ghost" onClick={() => onFormat('underline')}>U</Button>
    </motion.div>
  )
}

interface TranscriptionResultsProps {
  result: TranscriptionResult;
  onRemove?: () => void;
  className?: string;
  onUpdate?: (updatedResult: TranscriptionResult) => void;
}

// Add new interfaces for section management
interface TranscriptionSection {
  id: string
  text: string
  startTime?: number
  endTime?: number
  isExpanded: boolean
}

// Add new props interface for collapsible section
interface CollapsibleSectionProps {
  section: TranscriptionSection
  onToggle: (id: string) => void
  isPreview?: boolean
  isEditing: boolean
  onSectionEdit: (id: string, content: string) => void
  editorRef: React.RefObject<any>
  className?: string
  disableAnimations?: boolean
}

const PREVIEW_LENGTH = 150 // Characters to show in preview
const SECTION_LENGTH = 1000 // Characters per section

// Add CollapsibleSection component
const CollapsibleSection = memo(({
  section,
  onToggle,
  isPreview,
  isEditing,
  onSectionEdit,
  editorRef,
  className,
  disableAnimations
}: CollapsibleSectionProps) => {
  const previewText = section.text.slice(0, PREVIEW_LENGTH) + (section.text.length > PREVIEW_LENGTH ? '...' : '')
  
  return (
    <div 
      className={cn(
        "border rounded-lg p-2",
        "hover:bg-muted/50",
        className
      )}
    >
      <div className="flex items-start gap-2">
        {!isEditing && (
          <div 
            className="flex-shrink-0 pt-1 cursor-pointer"
            onClick={() => onToggle(section.id)}
          >
            {section.isExpanded ? (
              <ChevronDown className="w-4 h-4" />
            ) : (
              <ChevronRight className="w-4 h-4" />
            )}
          </div>
        )}
        <motion.div 
          className={cn(
            "flex-grow min-w-0",
            !isEditing && 'cursor-pointer'
          )}
          initial={false}
          animate={{ 
            height: section.isExpanded ? 'auto' : '1.5rem',
            opacity: 1 
          }}
          transition={disableAnimations ? { duration: 0 } : { duration: 0.2 }}
          onClick={() => !isEditing && onToggle(section.id)}
        >
          {section.isExpanded ? (
            <div className="whitespace-pre-wrap text-sm break-words overflow-hidden">
              {isEditing ? (
                <div onClick={(e) => e.stopPropagation()}>
                  <RichTextEditor
                    initialContent={section.text}
                    onChange={(content) => onSectionEdit(section.id, content)}
                    ref={editorRef}
                  />
                </div>
              ) : (
                <div 
                  dangerouslySetInnerHTML={{ __html: section.text }}
                  className="break-words overflow-wrap-anywhere"
                />
              )}
            </div>
          ) : (
            <div className="text-sm text-foreground/70 dark:text-foreground/70 truncate">
              {previewText}
            </div>
          )}
        </motion.div>
        {section.startTime !== undefined && (
          <div className="flex-shrink-0 text-xs text-muted-foreground ml-2">
            {formatTimestamp(section.startTime)}
          </div>
        )}
      </div>
    </div>
  )
})

// Update DownloadFormat type
type DownloadFormat = 'html' | 'markdown' | 'txt' | 'srt';

// Add this interface for the download menu
interface DownloadMenuProps {
  onDownload: (format: DownloadFormat, targetLanguage?: string, onProgress?: (status: TranslationStatus) => void) => Promise<void>;
  isOpen: boolean;
  setIsOpen: (open: boolean) => void;
  result: TranscriptionResult;
}

// Add these helper functions before the TranscriptionResults component
const generateMarkdown = (sections: TranscriptionSection[], editedSections: Record<string, string>, result: TranscriptionResult): string => {
  const title = result.metadata?.title || 'Transcription';
  const metadata = [
    `# ${title}\n`,
    `- Date: ${new Date().toLocaleString()}`,
    result.metadata?.language ? `- Language: ${result.metadata.language}` : '',
    result.metadata?.duration ? `- Duration: ${formatDuration(result.metadata.duration)}` : '',
    result.metadata?.confidence ? `- Confidence: ${(result.metadata.confidence * 100).toFixed(1)}%` : '',
    '\n## Content\n'
  ].filter(Boolean).join('\n');

  const content = sections
    .map(section => editedSections[section.id] || section.text)
    .join('\n\n');

  return `${metadata}\n${content}`;
};

const generatePlainText = (sections: TranscriptionSection[], editedSections: Record<string, string>, result: TranscriptionResult): string => {
  const title = result.metadata?.title || 'Transcription';
  const metadata = [
    title,
    '=' .repeat(title.length), // Add underline for the title
    '',
    `Date: ${new Date().toLocaleString()}`,
    result.metadata?.language ? `Language: ${result.metadata.language}` : '',
    result.metadata?.duration ? `Duration: ${formatDuration(result.metadata.duration)}` : '',
    result.metadata?.confidence ? `Confidence: ${(result.metadata.confidence * 100).toFixed(1)}%` : '',
    '\nContent:\n'
  ].filter(Boolean).join('\n');

  const content = sections
    .map(section => editedSections[section.id] || section.text)
    .join('\n\n');

  return `${metadata}\n${content}`;
};

// Add this type near the top of the file
type TranslationLanguage = {
  code: string;
  name: string;
};

// Update supported translation languages
const TRANSLATION_LANGUAGES: TranslationLanguage[] = [
  { code: 'zh-TW', name: 'Traditional Chinese' },
  { code: 'zh-CN', name: 'Simplified Chinese' },
  { code: 'zh-HK', name: 'Cantonese' },
  { code: 'es', name: 'Spanish' },
  { code: 'hi', name: 'Hindi' },
  { code: 'ar', name: 'Arabic' },
  { code: 'fr', name: 'French' },
  { code: 'ru', name: 'Russian' },
  { code: 'pt', name: 'Portuguese' },
  { code: 'id', name: 'Indonesian' },
  { code: 'ja', name: 'Japanese' },
  { code: 'de', name: 'German' },
];

// Add this interface
interface TranslationStatus {
  currentChunk: number;
  totalChunks: number;
  percentComplete: number;
  model: string;
}

// Update the translateAndDownloadSRT function
const translateAndDownloadSRT = async (
  srtContent: string,
  title: string,
  targetLanguage: string,
  onProgress?: (status: TranslationStatus) => void
) => {
  try {
    const response = await fetch('/api/translate', {
      method: 'POST',
      headers: {
        'Content-Type': 'application/json',
      },
      body: JSON.stringify({
        srtContent,
        targetLanguage,
      }),
    });

    if (!response.ok) throw new Error('Translation failed');
    
    const reader = response.body?.getReader();
    if (!reader) throw new Error('No response body');

    let translatedContent = '';
    
    while (true) {
      const { done, value } = await reader.read();
      if (done) break;
      
      const chunk = new TextDecoder().decode(value);
      const events = chunk.split('\n\n').filter(Boolean);
      
      for (const event of events) {
        const data = JSON.parse(event.replace('data: ', ''));
        
        if (data.type === 'progress') {
          onProgress?.({
            currentChunk: data.currentChunk,
            totalChunks: data.totalChunks,
            percentComplete: data.percentComplete,
            model: data.model
          });
        } else if (data.type === 'complete') {
          translatedContent = data.translatedContent;
        } else if (data.type === 'error') {
          throw new Error(data.error);
        }
      }
    }

    return translatedContent;
  } catch (error) {
    console.error('Translation error:', error);
    throw error;
  }
};

// Update the TranslationManager to include better linking
const TranslationManager = {
  STORAGE_KEY: 'translationHistory',

  // Get translations for a specific transcription
  getTranslations: (transcriptionId: string) => {
    try {
      const data = localStorage.getItem(TranslationManager.STORAGE_KEY);
      if (!data) return {};
      
      const translations = JSON.parse(data);
      return translations[transcriptionId] || {};
    } catch (error) {
      console.error('Failed to get translations:', error);
      return {};
    }
  },

  // Save a new translation with metadata
  saveTranslation: (transcriptionId: string, languageCode: string, content: string) => {
    try {
      const data = localStorage.getItem(TranslationManager.STORAGE_KEY);
      const translations = data ? JSON.parse(data) : {};
      
      // Simply update the translation content
      translations[transcriptionId] = {
        ...(translations[transcriptionId] || {}),
        translations: {
          ...(translations[transcriptionId]?.translations || {}),
          [languageCode]: {
            content,
            updatedAt: new Date().toISOString()
          }
        }
      };

      localStorage.setItem(TranslationManager.STORAGE_KEY, JSON.stringify(translations));
      return true;
    } catch (error) {
      console.error('Failed to save translation:', error);
      return false;
    }
  },

  // Get a specific translation
  getTranslation: (transcriptionId: string, languageCode: string) => {
    try {
      const translations = TranslationManager.getTranslations(transcriptionId);
      return translations?.translations?.[languageCode]?.content;
    } catch (error) {
      console.error('Failed to get translation:', error);
      return null;
    }
  },

  // List available languages for a transcription
  getAvailableLanguages: (transcriptionId: string) => {
    try {
      const translations = TranslationManager.getTranslations(transcriptionId);
      return translations?.metadata?.availableLanguages || [];
    } catch (error) {
      console.error('Failed to get available languages:', error);
      return [];
    }
  }
};

// Update the DownloadMenu component
const DownloadMenu: React.FC<DownloadMenuProps> = ({ onDownload, isOpen, setIsOpen, result }) => {
  const [selectedLanguage, setSelectedLanguage] = useState<string | null>(null);
  const [translationStatus, setTranslationStatus] = useState<TranslationStatus | null>(null);
  const [showTranslations, setShowTranslations] = useState(false);
  const [showLanguageSelect, setShowLanguageSelect] = useState(false);
  const buttonRef = useRef<HTMLButtonElement>(null);
  const menuRef = useRef<HTMLDivElement>(null);
  const [menuPosition, setMenuPosition] = useState({ top: 0, left: 0 });

  // Get available translations
  const availableTranslations = useMemo(() => {
    const translations = TranslationManager.getTranslations(result.id);
    const translatedLanguages = translations?.translations || {};
    return Object.keys(translatedLanguages).map(code => {
      const language = TRANSLATION_LANGUAGES.find(lang => lang.code === code);
      return language ? { 
        code, 
        name: language.name,
        content: translatedLanguages[code].content
      } : null;
    }).filter((lang): lang is { code: string; name: string; content: string } => lang !== null);
  }, [result.id, result.metadata?.translations]);

  // Add handleTranslationDownload function
  const handleTranslationDownload = async (code: string, content: string) => {
    const timestamp = new Date().toISOString().replace(/[:.]/g, '-');
    const title = result.metadata?.title?.replace(/[^a-z0-9]/gi, '_') || 'transcription';
    const filename = `${title}-${code}-${timestamp}.srt`;
    
    // Create blob and download
    const blob = new Blob([content], { type: 'application/x-subrip;charset=utf-8' });
    const url = window.URL.createObjectURL(blob);
    const link = document.createElement('a');
    link.href = url;
    link.download = filename;
    document.body.appendChild(link);
    link.click();
    document.body.removeChild(link);
    window.URL.revokeObjectURL(url);
  };

  // Update the handleRegenerateTranslation function in DownloadMenu
  const handleRegenerateTranslation = async (code: string) => {
    try {
      // Set initial status
      setTranslationStatus({
        currentChunk: 0,
        totalChunks: 0,
        percentComplete: 0,
        model: "gpt-4o-mini"
      });

      // Keep menu open and show progress
      setIsOpen(true);
      setShowTranslations(true);

      // Start translation with progress tracking
      await onDownload('srt', code, (status) => {
        setTranslationStatus(status);
      });

      // Reset status after completion
      setTranslationStatus(null);

      // Brief delay before closing to show completion
      setTimeout(() => {
        setShowTranslations(false);
        setIsOpen(false);
      }, 500);
    } catch (error) {
      console.error('Regeneration failed:', error);
      setTranslationStatus(null);
    }
  };

  // Handle new translation
  const handleNewTranslation = async (languageCode: string) => {
    setSelectedLanguage(languageCode);
    setTranslationStatus({
      currentChunk: 0,
      totalChunks: 0,
      percentComplete: 0,
      model: "gpt-4o-mini"
    });

    try {
      await onDownload('srt', languageCode, (status) => {
        setTranslationStatus(status);
      });

      setTranslationStatus(null);
      setSelectedLanguage(null);
      setShowLanguageSelect(false);
      setShowTranslations(true);
    } catch (error) {
      console.error('Translation failed:', error);
      setTranslationStatus(null);
      setSelectedLanguage(null);
    }
  };

  // In the DownloadMenu component, add this effect to reset states when menu is closed
  useEffect(() => {
    if (!isOpen) {
      // Reset all submenu states when main menu is closed
      setTimeout(() => {
        setShowTranslations(false);
        setShowLanguageSelect(false);
      }, 200); // Small delay to allow exit animations to complete
    }
  }, [isOpen]);

<<<<<<< HEAD
  // Add this useEffect to handle positioning
  useEffect(() => {
    const updatePosition = () => {
      if (buttonRef.current && isOpen) {
        const buttonRect = buttonRef.current.getBoundingClientRect();
        const menuRect = menuRef.current?.getBoundingClientRect();
        
        // Calculate position relative to viewport
        let top = buttonRect.bottom + window.scrollY;
        let left = buttonRect.left + window.scrollX;
        
        // Adjust position if menu would go off screen
        if (menuRect) {
          if (left + menuRect.width > window.innerWidth) {
            left = window.innerWidth - menuRect.width - 16; // 16px margin
          }
          if (top + menuRect.height > window.innerHeight) {
            top = buttonRect.top - menuRect.height + window.scrollY;
          }
        }
        
        setMenuPosition({ top, left });
      }
    };

    // Update position when menu opens or window scrolls/resizes
    if (isOpen) {
      updatePosition();
      window.addEventListener('scroll', updatePosition, true);
      window.addEventListener('resize', updatePosition);
      
      return () => {
        window.removeEventListener('scroll', updatePosition, true);
        window.removeEventListener('resize', updatePosition);
      };
    }
  }, [isOpen]);

=======
>>>>>>> 28f4101c
  return (
    <div className="relative">
      <Button 
        ref={buttonRef}
        variant="outline" 
        size="sm" 
        onClick={() => {
          if (!isOpen) {
<<<<<<< HEAD
=======
            // When opening, ensure we start at the main menu
>>>>>>> 28f4101c
            setShowTranslations(false);
            setShowLanguageSelect(false);
          }
          setIsOpen(!isOpen);
        }}
        className="gap-2"
      >
        <Download className="w-4 h-4" />
        Download
        <ChevronDown className={cn("w-4 h-4 transition-transform", isOpen ? "rotate-180" : "")} />
      </Button>
      
      {/* Main Download Menu */}
      <AnimatePresence>
        {isOpen && (
          <motion.div
            ref={menuRef}
            initial={{ opacity: 0, y: -10 }}
            animate={{ 
              opacity: showTranslations || showLanguageSelect ? 0.5 : 1,
              y: 0 
            }}
            exit={{ opacity: 0, y: -10 }}
            className={cn(
<<<<<<< HEAD
              "absolute w-72 rounded-md shadow-lg bg-popover border border-border",
              (showTranslations || showLanguageSelect) && "pointer-events-none"
=======
              "fixed mt-2 w-72 rounded-md shadow-lg bg-popover border border-border",
              (showTranslations || showLanguageSelect) && "pointer-events-none" // Disable interactions when submenu is open
>>>>>>> 28f4101c
            )}
            style={{ 
              position: 'fixed',
              top: `${menuPosition.top}px`,
              left: `${menuPosition.left}px`,
              zIndex: 999
            }}
          >
            <div className="py-1">
              {/* Original formats section */}
              <div className="px-4 py-2">
                <div className="text-sm font-medium text-foreground mb-2">
                  Original Content
                </div>
                {[
                  { format: 'html' as const, label: 'HTML Document', icon: FileText },
                  { format: 'markdown' as const, label: 'Markdown', icon: FileJson },
                  { format: 'txt' as const, label: 'Plain Text', icon: FileText },
                  { format: 'srt' as const, label: 'Original SRT', icon: Subtitles }
                ].map(({ format, label, icon: Icon }) => (
                  <button
                    key={format}
                    className={cn(
                      "w-full text-left px-3 py-1.5 text-sm hover:bg-muted flex items-center gap-2 rounded-sm",
                      format === 'srt' && !result.metadata?.srtContent && "opacity-50 cursor-not-allowed"
                    )}
                    onClick={() => {
                      if (format === 'srt' && !result.metadata?.srtContent) return;
                      onDownload(format);
                      setIsOpen(false);
                    }}
                    disabled={format === 'srt' && !result.metadata?.srtContent}
                  >
                    <Icon className="w-4 h-4" />
                    {label}
                  </button>
                ))}
              </div>

              {/* Translations Button */}
              {result.metadata?.srtContent && (
                <div className="px-4 py-2 border-t border-border">
                  <button
                    className="w-full flex items-center justify-between px-3 py-2 text-sm hover:bg-muted rounded-sm"
                    onClick={(e) => {
                      e.stopPropagation();
                      setShowTranslations(true);
                    }}
                  >
                    <div className="flex items-center gap-2">
                      <Globe className="w-4 h-4" />
                      <span>Translations</span>
                      {availableTranslations.length > 0 && (
                        <Badge variant="secondary" className="ml-2">
                          {availableTranslations.length}
                        </Badge>
                      )}
                    </div>
                    <ChevronRight className="w-4 h-4" />
                  </button>
                </div>
              )}
            </div>
          </motion.div>
        )}
      </AnimatePresence>

      {/* Translations Submenu */}
      <AnimatePresence>
        {isOpen && showTranslations && (
          <motion.div
            initial={{ opacity: 0, x: 20 }}
            animate={{ 
              opacity: showLanguageSelect ? 0.5 : 1,
              x: 0 
            }}
            exit={{ opacity: 0, x: 20 }}
            className={cn(
<<<<<<< HEAD
              "absolute w-72 rounded-md shadow-lg bg-popover border border-border",
              showLanguageSelect && "pointer-events-none"
            )}
            style={{ 
              position: 'fixed',
              top: menuPosition.top,
              left: menuPosition.left + 288, // 272px (menu width) + 16px gap
              zIndex: 1000
=======
              "fixed mt-2 w-72 rounded-md shadow-lg bg-popover border border-border",
              showLanguageSelect && "pointer-events-none" // Disable interactions when language select is open
            )}
            style={{ 
              position: 'fixed',
              top: 'auto',
              left: 'auto',
              transform: 'translate(calc(100% + 0.5rem), 0)',
              zIndex: 1000,
              backdropFilter: showLanguageSelect ? 'blur(2px)' : 'none'
>>>>>>> 28f4101c
            }}
          >
            <div className="sticky top-0 bg-popover border-b border-border p-2 flex items-center gap-2">
              <Button
                variant="ghost"
                size="sm"
                className="h-8 w-8 p-0"
                onClick={() => {
                  setShowTranslations(false);
                  // Don't need to explicitly set showLanguageSelect to false here
                  // as it's already handled by the effect when closing
                }}
              >
                <ChevronLeft className="w-4 h-4" />
              </Button>
              <span className="font-medium">Translations</span>
            </div>

            <div className="py-2">
              {/* Available Translations */}
              {availableTranslations.length > 0 && (
                <div className="px-4 py-2">
                  <div className="text-sm font-medium text-foreground mb-2">
                    Available Translations
                  </div>
                  {availableTranslations.map(({ code, name, content }) => (
                    <div
                      key={code}
                      className="flex items-center gap-1 py-0.5"
                    >
                      <Button
                        variant="ghost"
                        size="sm"
                        className="flex-1 h-8 px-2 justify-start"
                        onClick={() => {
                          handleTranslationDownload(code, content);
                          setShowTranslations(false);
                          setIsOpen(false);
                        }}
                        disabled={!!translationStatus}
                      >
                        <Globe className="w-3 h-3 mr-2" />
                        <span className="text-sm">{name}</span>
                      </Button>
                      <Button
                        variant="ghost"
                        size="icon"
                        className="h-8 w-8"
                        onClick={() => handleRegenerateTranslation(code)}
                        title="Regenerate translation"
                        disabled={!!translationStatus}
                      >
                        <RefreshCw className={cn(
                          "w-3 h-3",
                          translationStatus && code === selectedLanguage && "animate-spin"
                        )} />
                      </Button>
                    </div>
                  ))}

                  {/* Translation Progress */}
                  {translationStatus && (
                    <div className="mt-3 p-2 bg-muted rounded-md space-y-1">
                      <div className="flex items-center gap-2">
                        <Loader2 className="w-3 h-3 animate-spin" />
                        <span className="text-sm">
                          Translating... ({translationStatus.percentComplete}%)
                        </span>
                      </div>
                      <div className="text-xs text-muted-foreground">
                        Chunk {translationStatus.currentChunk} of {translationStatus.totalChunks}
                      </div>
                      <div className="text-xs text-muted-foreground">
                        Using {translationStatus.model}
                      </div>
                    </div>
                  )}
                </div>
              )}

              {/* New Translation Button */}
              <div className="px-4 py-2 border-t border-border">
                <button
                  className="w-full flex items-center justify-between px-3 py-2 text-sm hover:bg-muted rounded-sm"
                  onClick={() => {
                    setShowTranslations(false);
                    // Show language selection menu
                    setShowLanguageSelect(true);
                  }}
                >
                  <div className="flex items-center gap-2">
                    <Globe className="w-4 h-4" />
                    <span>New Translation</span>
                  </div>
                  <ChevronRight className="w-4 h-4" />
                </button>
              </div>
            </div>
          </motion.div>
        )}
      </AnimatePresence>

      {/* Language Selection Submenu */}
      <AnimatePresence>
        {isOpen && showLanguageSelect && (
          <motion.div
            initial={{ opacity: 0, x: 20 }}
            animate={{ opacity: 1, x: 0 }}
            exit={{ opacity: 0, x: 20 }}
            className="absolute w-72 rounded-md shadow-lg bg-popover border border-border"
            style={{ 
              position: 'fixed',
<<<<<<< HEAD
              top: menuPosition.top,
              left: menuPosition.left + 576, // 2 * (272px + 16px gap)
              zIndex: 1001
=======
              top: 'auto',
              left: 'auto',
              transform: 'translate(calc(200% + 1rem), 0)',
              zIndex: 1001,
              boxShadow: '0 0 0 9999px rgba(0, 0, 0, 0.1)' // Add subtle overlay
>>>>>>> 28f4101c
            }}
          >
            <div className="sticky top-0 bg-popover border-b border-border p-2 flex items-center gap-2">
              <Button
                variant="ghost"
                size="sm"
                className="h-8 w-8 p-0"
                onClick={() => {
                  if (!translationStatus) {
                    setShowLanguageSelect(false);
                    setShowTranslations(true); // Go back to translations menu instead of main menu
                  }
                }}
                disabled={!!translationStatus}
              >
                <ChevronLeft className="w-4 h-4" />
              </Button>
              <span className="font-medium">
                {translationStatus ? 'Translating...' : 'Select Language'}
              </span>
            </div>

            <div className="py-2">
              {/* Language Selection */}
              <div className={cn(
                "transition-opacity duration-200",
                translationStatus ? "opacity-50 pointer-events-none" : "opacity-100"
              )}>
                {TRANSLATION_LANGUAGES
                  .filter(lang => !availableTranslations.some(t => t.code === lang.code))
                  .map((lang) => (
                    <button
                      key={lang.code}
                      className="w-full flex items-center px-4 py-2 text-sm hover:bg-muted disabled:opacity-50"
                      onClick={() => handleNewTranslation(lang.code)}
                      disabled={!!translationStatus}
                    >
                      <Globe className="w-4 h-4 mr-2" />
                      <span>{lang.name}</span>
                    </button>
                  ))}
              </div>

              {/* Translation Progress */}
              {translationStatus && (
                <div className="p-4 border-t border-border">
                  <div className="p-2 bg-muted rounded-md space-y-1">
                    <div className="flex items-center gap-2">
                      <Loader2 className="w-3 h-3 animate-spin" />
                      <span className="text-sm">
                        Translating... ({translationStatus.percentComplete}%)
                      </span>
                    </div>
                    <div className="text-xs text-muted-foreground">
                      Chunk {translationStatus.currentChunk} of {translationStatus.totalChunks}
                    </div>
                    <div className="text-xs text-muted-foreground">
                      Using {translationStatus.model}
                    </div>
                  </div>
                </div>
              )}
            </div>
          </motion.div>
        )}
      </AnimatePresence>
    </div>
  );
};

// Add storage management utilities
const STORAGE_KEY = 'transcriptionHistory';
const MAX_TRANSLATIONS_PER_ITEM = 5; // Limit number of translations per transcription

// Add storage utilities
const StorageUtils = {
  getStorageUsage: () => {
    const data = localStorage.getItem(STORAGE_KEY);
    return data ? new Blob([data]).size : 0;
  },

  cleanupOldTranslations: (history: any) => {
    return {
      ...history,
      items: history.items.map((item: any) => {
        if (item.result.metadata?.translations) {
          const translations = Object.entries(item.result.metadata.translations);
          if (translations.length > MAX_TRANSLATIONS_PER_ITEM) {
            // Keep only the most recent translations
            const recentTranslations = translations
              .slice(-MAX_TRANSLATIONS_PER_ITEM)
              .reduce((acc, [key, value]) => ({ ...acc, [key]: value }), {});
            
            return {
              ...item,
              result: {
                ...item.result,
                metadata: {
                  ...item.result.metadata,
                  translations: recentTranslations
                }
              }
            };
          }
        }
        return item;
      })
    };
  }
};

// Add debug component
const MetadataDebug: React.FC<{ metadata: any }> = ({ metadata }) => {
  const [isOpen, setIsOpen] = useState(false);

  if (!isOpen) {
    return (
      <Button variant="ghost" size="sm" onClick={() => setIsOpen(true)}>
        Show Metadata
      </Button>
    );
  }

  return (
    <div className="fixed inset-0 bg-black/50 z-50 flex items-center justify-center p-4">
      <div className="bg-background rounded-lg p-4 max-w-2xl w-full max-h-[80vh] overflow-auto">
        <div className="flex justify-between items-center mb-4">
          <h3 className="font-medium">Metadata Debug</h3>
          <Button variant="ghost" size="sm" onClick={() => setIsOpen(false)}>
            Close
          </Button>
        </div>
        <div className="space-y-2">
          <div>
            <strong>Storage Usage:</strong> {(StorageUtils.getStorageUsage() / 1024).toFixed(2)} KB
          </div>
          <pre className="bg-muted p-4 rounded-lg overflow-auto text-xs">
            {JSON.stringify(metadata, null, 2)}
          </pre>
        </div>
      </div>
    </div>
  );
};

// Add this helper function at file level, before any components
const formatDuration = (seconds: number): string => {
  const minutes = Math.floor(seconds / 60)
  const remainingSeconds = Math.floor(seconds % 60)
  return `${minutes}:${remainingSeconds.toString().padStart(2, '0')}`
}

const TranscriptionResults: React.FC<TranscriptionResultsProps> = ({ 
  result, 
  onRemove,
  className,
  onUpdate
}) => {
  const [isEditing, setIsEditing] = useState(false)
  const [editedContent, setEditedContent] = useState(result.text)
  const [copySuccess, setCopySuccess] = useState('')
  const [isContentVisible, setIsContentVisible] = useState(true)
  const editorRef = useRef<any>(null)
  const [sections, setSections] = useState<TranscriptionSection[]>([])
  const [isAllExpanded, setIsAllExpanded] = useState(false)
  const [showPreview, setShowPreview] = useState(true)
  const [editedSections, setEditedSections] = useState<Record<string, string>>({})
  const [selectedRange, setSelectedRange] = useState<Range | null>(null)
  const [isDownloadMenuOpen, setIsDownloadMenuOpen] = useState(false);
  const [localResult, setResult] = useState<TranscriptionResult>(result);

  // Add initial load logging
  useEffect(() => {
    if (result.metadata?.translations) {
      console.log('Initial translations:', {
        id: result.id,
        title: result.metadata.title,
        availableLanguages: Object.keys(result.metadata.translations).map(code => {
          const lang = TRANSLATION_LANGUAGES.find(l => l.code === code);
          return lang ? `${lang.name} (${code})` : code;
        })
      });
    }
  }, []); // Only run once on mount

  // Update visibility when prop changes
  useEffect(() => {
    setIsContentVisible(true)
  }, [result.id])

  // Toggle visibility with animation
  const toggleVisibility = () => {
    const newVisibility = !isContentVisible
    setIsContentVisible(newVisibility)
  }

  // Load saved preferences
  useEffect(() => {
    const savedPreferences = localStorage.getItem(`transcription-prefs-${result.id}`)
    if (savedPreferences) {
      const prefs = JSON.parse(savedPreferences)
      setIsContentVisible(prefs.isVisible)
      setShowPreview(prefs.showPreview)
      setIsAllExpanded(prefs.isAllExpanded)
    }
  }, [result.id])

  // Save preferences
  const savePreferences = useCallback(() => {
    const prefs = {
      isVisible: isContentVisible,
      showPreview,
      isAllExpanded,
      expandedSections: sections.reduce((acc, section) => {
        acc[section.id] = section.isExpanded
        return acc
      }, {} as Record<string, boolean>)
    }
    localStorage.setItem(`transcription-prefs-${result.id}`, JSON.stringify(prefs))
  }, [isContentVisible, showPreview, isAllExpanded, sections, result.id])

  // Split text into sections
  useEffect(() => {
    const splitText = (text: string): TranscriptionSection[] => {
      return text.match(new RegExp(`.{1,${SECTION_LENGTH}}(?=\\s|$)`, 'g'))?.map((text, index) => ({
        id: `section-${index}`,
        text: text.trim(),
        isExpanded: true
      })) || []
    }

    setSections(splitText(result.text))
    setIsAllExpanded(true)
  }, [result.text])

  // Toggle individual section
  const toggleSection = useCallback((id: string) => {
    setSections(prev => prev.map(section => 
      section.id === id 
        ? { ...section, isExpanded: !section.isExpanded }
        : section
    ))
  }, [])

  // Toggle all sections
  const toggleAllSections = useCallback(() => {
    const newState = !isAllExpanded
    setSections(prev => prev.map(section => ({
      ...section,
      isExpanded: newState
    })))
    setIsAllExpanded(newState)
  }, [isAllExpanded])

  // Add keyboard shortcuts
  useEffect(() => {
    const handleKeyPress = (e: KeyboardEvent) => {
      // Alt/Option + H to toggle visibility
      if (e.altKey && e.key === 'h') {
        setIsContentVisible(prev => !prev)
      }
      // Alt/Option + A to toggle all sections
      if (e.altKey && e.key === 'a') {
        toggleAllSections()
      }
    }

    window.addEventListener('keydown', handleKeyPress)
    return () => window.removeEventListener('keydown', handleKeyPress)
  }, [toggleAllSections])

  // Save preferences when state changes
  useEffect(() => {
    savePreferences()
  }, [isContentVisible, showPreview, isAllExpanded, sections, savePreferences])

  // Handle text selection
  useEffect(() => {
    const handleSelection = () => {
      const selection = window.getSelection()
      if (selection && !selection.isCollapsed && selection.rangeCount > 0) {
        setSelectedRange(selection.getRangeAt(0))
      } else {
        setSelectedRange(null)
      }
    }

    document.addEventListener('selectionchange', handleSelection)
    return () => document.removeEventListener('selectionchange', handleSelection)
  }, [])

  // Handle section edit
  const onSectionEdit = useCallback((sectionId: string, content: string) => {
    setEditedSections(prev => ({
      ...prev,
      [sectionId]: content
    }))
  }, [])

  // Smart copy function
  const handleCopy = async (format: 'plain' | 'formatted' = 'formatted') => {
    try {
      const content = sections
        .map(section => editedSections[section.id] || section.text)
        .join('\n\n')
      
      if (format === 'formatted' && editorRef.current) {
        await navigator.clipboard.writeText(content)
      } else {
        await navigator.clipboard.writeText(content)
      }
      setCopySuccess('Copied!')
      setTimeout(() => setCopySuccess(''), 2000)
    } catch (err) {
      console.error('Failed to copy text: ', err)
      setCopySuccess('Failed to copy')
    }
  }

  // Enhanced download function
  const handleDownload = async (format: DownloadFormat, targetLanguage?: string, onProgress?: (status: TranslationStatus) => void) => {
    const timestamp = new Date().toISOString().replace(/[:.]/g, '-');
    const title = localResult.metadata?.title?.replace(/[^a-z0-9]/gi, '_') || 'transcription';

    if (format === 'srt' && targetLanguage) {
      // Check for existing translation
      const translations = TranslationManager.getTranslations(result.id);
      
      if (translations[targetLanguage]) {
        // Use cached translation
        const content = translations[targetLanguage];
        const filename = `${title}-${targetLanguage}-${timestamp}.srt`;
        downloadFile(content, filename, 'application/x-subrip');
      } else if (localResult.metadata?.srtContent) {
        try {
          const translatedContent = await translateAndDownloadSRT(
            localResult.metadata.srtContent,
            title,
            targetLanguage,
            onProgress
          );
          
          if (translatedContent) {
            // Save translation
            TranslationManager.saveTranslation(result.id, targetLanguage, translatedContent);
            
            // Update local state with new translation
            const updatedResult = {
              ...localResult,
              metadata: {
                ...localResult.metadata,
                translations: {
                  ...(localResult.metadata?.translations || {}),
                  [targetLanguage]: translatedContent
                }
              }
            };
            
            // Update states
            setResult(updatedResult);
            onUpdate?.(updatedResult);

            // Download file
            const filename = `${title}-${targetLanguage}-${timestamp}.srt`;
            downloadFile(translatedContent, filename, 'application/x-subrip');
          }
        } catch (error) {
          console.error('Translation failed:', error);
          if (onProgress) {
            onProgress({
              currentChunk: 0,
              totalChunks: 0,
              percentComplete: 0,
              model: "gpt-4o-mini"
            });
          }
        }
        return;
      }
      return;
    }
    
    let content: string;
    let filename: string;
    let mimeType: string;

    switch (format) {
      case 'srt':
        // Use the SRT content directly from metadata
        if (!localResult.metadata?.srtContent) {
          console.error('No SRT content available');
          return;
        }
        content = localResult.metadata.srtContent;
        filename = `${title}-${timestamp}.srt`;
        mimeType = 'application/x-subrip';
        break;
        
      case 'markdown':
        content = generateMarkdown(sections, editedSections, localResult);
        filename = `${title}-${timestamp}.md`;
        mimeType = 'text/markdown';
        break;
        
      case 'txt':
        content = generatePlainText(sections, editedSections, localResult);
        filename = `${title}-${timestamp}.txt`;
        mimeType = 'text/plain';
        break;
        
      case 'html':
      default:
        const displayTitle = localResult.metadata?.title || 'Transcription';
        content = `<!DOCTYPE html>
          <html>
            <head>
              <meta charset="utf-8">
              <title>${displayTitle}</title>
              <style>
                body { font-family: system-ui; max-width: 800px; margin: 2rem auto; padding: 0 1rem; }
                .metadata { color: #666; margin-bottom: 2rem; }
                .transcription { line-height: 1.6; }
                .section { margin-bottom: 1.5em; }
              </style>
            </head>
            <body>
              <div class="metadata">
                <h1>${displayTitle}</h1>
                <p>Date: ${new Date().toLocaleString()}</p>
                ${localResult.metadata?.language ? `<p>Language: ${localResult.metadata.language}</p>` : ''}
                ${localResult.metadata?.duration ? `<p>Duration: ${formatDuration(localResult.metadata.duration)}</p>` : ''}
                ${localResult.metadata?.confidence ? `<p>Confidence: ${(localResult.metadata.confidence * 100).toFixed(1)}%</p>` : ''}
              </div>
              <div class="transcription">
                ${sections.map(section => `
                  <div class="section">
                    ${editedSections[section.id] || section.text}
                  </div>
                `).join('')}
              </div>
            </body>
          </html>`;
        filename = `${title}-${timestamp}.html`;
        mimeType = 'text/html';
    }

    const blob = new Blob([content], { type: `${mimeType};charset=utf-8` });
    const url = window.URL.createObjectURL(blob);
    const link = document.createElement('a');
    link.href = url;
    link.download = filename;
    document.body.appendChild(link);
    link.click();
    document.body.removeChild(link);
    window.URL.revokeObjectURL(url);
  };

  // Modify setIsEditing to handle section expansion
  const handleEditToggle = useCallback(() => {
    setIsEditing(prev => {
      const newIsEditing = !prev
      if (newIsEditing) {
        // Expand all sections when entering edit mode
        setSections(sections => sections.map(section => ({
          ...section,
          isExpanded: true
        })))
        setIsAllExpanded(true)
      }
      return newIsEditing
    })
  }, [])

  // Add this handleFormat function
  const handleFormat = useCallback((format: string) => {
    if (!editorRef.current) return;
    
    switch (format) {
      case 'bold':
        editorRef.current.chain().focus().toggleBold().run();
        break;
      case 'italic':
        editorRef.current.chain().focus().toggleItalic().run();
        break;
      case 'underline':
        editorRef.current.chain().focus().toggleUnderline().run();
        break;
    }
  }, [editorRef]);

  // Add this helper function
  const downloadFile = (content: string, filename: string, mimeType: string) => {
    const blob = new Blob([content], { type: `${mimeType};charset=utf-8` });
    const url = window.URL.createObjectURL(blob);
    const link = document.createElement('a');
    link.href = url;
    link.download = filename;
    document.body.appendChild(link);
    link.click();
    document.body.removeChild(link);
    window.URL.revokeObjectURL(url);
  };

  // Update useEffect to sync with prop changes
  useEffect(() => {
    setResult(result);
  }, [result]);

  // Add debug logging for available translations
  useEffect(() => {
    if (localResult.metadata?.translations) {
      console.log('Available translations:', {
        languages: Object.keys(localResult.metadata.translations),
        result: localResult
      });
    }
  }, [localResult.metadata?.translations]);

  return (
    <div className={cn("space-y-4", className)}>
      <Card className="relative bg-card border-muted">
        <CardHeader className="flex flex-row items-center justify-between space-y-0 pb-2">
          <div className="flex items-center gap-2">
            <MetadataDebug metadata={localResult.metadata} />
          </div>
          
          <div className="flex items-center gap-2">
            <Button
              variant="ghost"
              size="sm"
              onClick={handleEditToggle}
            >
              <Edit2 className="w-4 h-4 mr-2" />
              {isEditing ? 'View' : 'Edit'}
            </Button>
            <Button
              variant="ghost"
              size="sm"
              onClick={toggleAllSections}
              className="text-xs"
            >
              {isAllExpanded ? (
                <>
                  <Minimize2 className="w-4 h-4 mr-1" />
                  Collapse All
                </>
              ) : (
                <>
                  <Maximize2 className="w-4 h-4 mr-1" />
                  Expand All
                </>
              )}
            </Button>
            <Button 
              variant="outline" 
              size="sm" 
              onClick={() => handleCopy('formatted')}
              className="relative"
            >
              <Copy className="w-4 h-4 mr-2" />
              Copy
              {copySuccess && (
                <span className="absolute -top-8 left-1/2 transform -translate-x-1/2 bg-black text-white text-xs py-1 px-2 rounded">
                  {copySuccess}
                </span>
              )}
            </Button>
            <DownloadMenu 
              onDownload={handleDownload}
              isOpen={isDownloadMenuOpen}
              setIsOpen={setIsDownloadMenuOpen}
              result={localResult}
            />
            {onRemove && (
              <Button
                variant="ghost"
                size="sm"
                onClick={onRemove}
                className="text-muted-foreground hover:text-destructive"
              >
                <X className="w-4 h-4" />
              </Button>
            )}
          </div>
        </CardHeader>
        <CardContent>
          <div className="space-y-1">
            {sections.map((section, index) => (
              <CollapsibleSection
                key={section.id}
                section={section}
                onToggle={toggleSection}
                isPreview={false}
                isEditing={isEditing}
                onSectionEdit={onSectionEdit}
                editorRef={editorRef}
                className="bg-card border-muted hover:border-muted-foreground/20"
              />
            ))}
          </div>
        </CardContent>
      </Card>
    </div>
  );
};

// Helper function to format timestamp
function formatTimestamp(seconds: number): string {
  const minutes = Math.floor(seconds / 60)
  const remainingSeconds = Math.floor(seconds % 60)
  return `${minutes}:${remainingSeconds.toString().padStart(2, '0')}`
}

export default function TranscriptionResultsWithErrorBoundary(props: TranscriptionResultsProps) {
  return (
    <ErrorBoundary FallbackComponent={ErrorFallback}>
      <TranscriptionResults {...props} />
    </ErrorBoundary>
  )
} <|MERGE_RESOLUTION|>--- conflicted
+++ resolved
@@ -501,7 +501,6 @@
     }
   }, [isOpen]);
 
-<<<<<<< HEAD
   // Add this useEffect to handle positioning
   useEffect(() => {
     const updatePosition = () => {
@@ -540,8 +539,6 @@
     }
   }, [isOpen]);
 
-=======
->>>>>>> 28f4101c
   return (
     <div className="relative">
       <Button 
@@ -550,10 +547,6 @@
         size="sm" 
         onClick={() => {
           if (!isOpen) {
-<<<<<<< HEAD
-=======
-            // When opening, ensure we start at the main menu
->>>>>>> 28f4101c
             setShowTranslations(false);
             setShowLanguageSelect(false);
           }
@@ -576,15 +569,14 @@
               opacity: showTranslations || showLanguageSelect ? 0.5 : 1,
               y: 0 
             }}
+            animate={{ 
+              opacity: showTranslations || showLanguageSelect ? 0.5 : 1,
+              y: 0 
+            }}
             exit={{ opacity: 0, y: -10 }}
             className={cn(
-<<<<<<< HEAD
               "absolute w-72 rounded-md shadow-lg bg-popover border border-border",
               (showTranslations || showLanguageSelect) && "pointer-events-none"
-=======
-              "fixed mt-2 w-72 rounded-md shadow-lg bg-popover border border-border",
-              (showTranslations || showLanguageSelect) && "pointer-events-none" // Disable interactions when submenu is open
->>>>>>> 28f4101c
             )}
             style={{ 
               position: 'fixed',
@@ -661,9 +653,12 @@
               opacity: showLanguageSelect ? 0.5 : 1,
               x: 0 
             }}
+            animate={{ 
+              opacity: showLanguageSelect ? 0.5 : 1,
+              x: 0 
+            }}
             exit={{ opacity: 0, x: 20 }}
             className={cn(
-<<<<<<< HEAD
               "absolute w-72 rounded-md shadow-lg bg-popover border border-border",
               showLanguageSelect && "pointer-events-none"
             )}
@@ -672,18 +667,6 @@
               top: menuPosition.top,
               left: menuPosition.left + 288, // 272px (menu width) + 16px gap
               zIndex: 1000
-=======
-              "fixed mt-2 w-72 rounded-md shadow-lg bg-popover border border-border",
-              showLanguageSelect && "pointer-events-none" // Disable interactions when language select is open
-            )}
-            style={{ 
-              position: 'fixed',
-              top: 'auto',
-              left: 'auto',
-              transform: 'translate(calc(100% + 0.5rem), 0)',
-              zIndex: 1000,
-              backdropFilter: showLanguageSelect ? 'blur(2px)' : 'none'
->>>>>>> 28f4101c
             }}
           >
             <div className="sticky top-0 bg-popover border-b border-border p-2 flex items-center gap-2">
@@ -691,6 +674,11 @@
                 variant="ghost"
                 size="sm"
                 className="h-8 w-8 p-0"
+                onClick={() => {
+                  setShowTranslations(false);
+                  // Don't need to explicitly set showLanguageSelect to false here
+                  // as it's already handled by the effect when closing
+                }}
                 onClick={() => {
                   setShowTranslations(false);
                   // Don't need to explicitly set showLanguageSelect to false here
@@ -796,17 +784,9 @@
             className="absolute w-72 rounded-md shadow-lg bg-popover border border-border"
             style={{ 
               position: 'fixed',
-<<<<<<< HEAD
               top: menuPosition.top,
               left: menuPosition.left + 576, // 2 * (272px + 16px gap)
               zIndex: 1001
-=======
-              top: 'auto',
-              left: 'auto',
-              transform: 'translate(calc(200% + 1rem), 0)',
-              zIndex: 1001,
-              boxShadow: '0 0 0 9999px rgba(0, 0, 0, 0.1)' // Add subtle overlay
->>>>>>> 28f4101c
             }}
           >
             <div className="sticky top-0 bg-popover border-b border-border p-2 flex items-center gap-2">
@@ -814,6 +794,12 @@
                 variant="ghost"
                 size="sm"
                 className="h-8 w-8 p-0"
+                onClick={() => {
+                  if (!translationStatus) {
+                    setShowLanguageSelect(false);
+                    setShowTranslations(true); // Go back to translations menu instead of main menu
+                  }
+                }}
                 onClick={() => {
                   if (!translationStatus) {
                     setShowLanguageSelect(false);
