--- conflicted
+++ resolved
@@ -436,12 +436,8 @@
     }
   }
 
-  // Update handleDownload function
-<<<<<<< HEAD
+  // Enhanced download function
   const handleDownload = (format: DownloadFormat) => {
-=======
-  const handleDownload = async (format: DownloadFormat) => {
->>>>>>> 7a95a984
     const timestamp = new Date().toISOString().replace(/[:.]/g, '-');
     const title = result.metadata?.title?.replace(/[^a-z0-9]/gi, '_') || 'transcription';
     let content: string;
@@ -452,25 +448,6 @@
     console.log('Handling download:', { format, hasSRT: Boolean(result.metadata?.srtContent) });
 
     switch (format) {
-      case 'srt':
-<<<<<<< HEAD
-        if (!result.metadata?.srtContent) {
-          console.warn('SRT content not available');
-          return;
-        }
-=======
-        if (!result.metadata?.srtContent) return;
->>>>>>> 7a95a984
-        
-        content = result.metadata.srtContent;
-        filename = `${title}-${timestamp}.srt`;
-        mimeType = 'application/x-subrip';
-<<<<<<< HEAD
-        console.log('Preparing SRT download:', { contentLength: content.length });
-=======
->>>>>>> 7a95a984
-        break;
-        
       case 'markdown':
         content = generateMarkdown(sections, editedSections, result);
         filename = `${title}-${timestamp}.md`;
