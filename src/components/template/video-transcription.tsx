--- conflicted
+++ resolved
@@ -818,11 +818,7 @@
         {uploadState.status === 'uploading' && (
           <div className="space-y-4 bg-background/50 p-4 rounded-lg border border-border">
             <div className="flex justify-between items-center">
-<<<<<<< HEAD
-              <span className="text-sm font-medium">Uploading media...</span>
-=======
               <span className="text-sm font-medium">Uploading video...</span>
->>>>>>> 9f72fcfe
               <Button
                 variant="ghost"
                 size="sm"
@@ -860,11 +856,7 @@
                   <span className="font-semibold">Click to upload</span> or drag and drop
                 </p>
                 <p className="text-xs text-muted-foreground">
-<<<<<<< HEAD
-                  MP4, WebM, OGG, MOV, AVI, MKV, WAV, MP3, M4A, FLAC (MAX. 2GB)
-=======
                   MP4, WebM, OGG, or MOV (MAX. 2GB)
->>>>>>> 9f72fcfe
                 </p>
               </div>
               <Input 
@@ -1160,14 +1152,8 @@
                   disabled={
                     isTranscribing || 
                     uploadState.isUploading || 
-<<<<<<< HEAD
-                    (activeTab === 'upload' 
-                      ? (!file || uploadState.status !== 'complete')  // Only check status for file uploads
-                      : (!youtubeLink || !!error))  // For YouTube, just check if we have a valid link
-=======
                     uploadState.status !== 'complete' || 
                     (activeTab === 'upload' ? !file : !youtubeLink || !!error)
->>>>>>> 9f72fcfe
                   }
                   className="w-full relative"
                 >
@@ -1201,11 +1187,7 @@
                       id="language-select"
                       value={selectedLanguage}
                       onChange={setSelectedLanguage}
-<<<<<<< HEAD
-                      disabled={isTranscribing || uploadState.isUploading || (activeTab === 'upload' && uploadState.status !== 'complete')}
-=======
                       disabled={isTranscribing || uploadState.isUploading || uploadState.status !== 'complete'}
->>>>>>> 9f72fcfe
                     />
                   </div>
                 </div>
