#!/usr/bin/env python3
# -*- coding: utf-8 -*-
"""
vid2clntext by Peter Szemraj

Pipeline for Zero-shot transcription of a lecture video file to text using facebook's wav2vec2 model
this is the primary pipeline for the project

You can access the arguments for this script by running the following command:
    *\vid2cleantxt\transcribe.py -h (windows)
    */vid2cleantxt/transcribe.py -h (everything else + Windows bash)

Tips for runtime:

- use the default "facebook/wav2vec2-base-960h" to start out with
- if model fails to work or errors out, try reducing the chunk length with --chunk-length <int>
"""

import argparse
import os
import gc
import sys
from os.path import dirname, join

sys.path.append(dirname(dirname(os.path.abspath(__file__))))


import logging

logging.basicConfig(
    level=logging.WARNING, filename="LOGFILE_vid2cleantxt_transcriber.log"
)

import math
import shutil
import time

import librosa
import pandas as pd
import argparse
import torch
from tqdm import tqdm
import transformers
from transformers import Wav2Vec2Processor, Wav2Vec2ForCTC,  WavLMModel, WavLMConfig
import warnings

#  filter out warnings that pretend transfer learning does not exist
warnings.filterwarnings("ignore", message="Some weights of")
warnings.filterwarnings("ignore", message="initializing BertModel")
transformers.utils.logging.set_verbosity(40)

from audio2text_functions import (
    trim_fname,
    corr,
    create_metadata_df,
    init_neuspell,
    init_symspell,
    quick_keys,
    spellcorrect_pipeline,
    setup_out_dirs,
    get_av_fmts,
    prep_transc_pydub,
)
from v2ct_utils import (
    check_runhardware,
    create_folder,
    digest_txt_directory,
    find_ext_local,
    move2completed,
    NullIO,
    torch_validate_cuda,
    get_timestamp,
)


def wav2vec2_islarge(model_obj):
    """
    wav2vec2_check_size - compares the size of the passed model object, and whether
    it is in fact a wav2vec2 model. this is because these models need special handling
    w.r.t predictions. https://huggingface.co/facebook/wav2vec2-base-960h

    Parameters
    ----------
    model_obj : transformers.Wav2Vec2ForCTC, the model object to check

    Returns
    -------
    is_large, whether the model is the large wav2vec2 model or not
    """
    approx_sizes = {
        "base": 94396320,
        "large": 315471520,  # recorded by  loading the model in known environment
    }
    if not isinstance(model_obj, Wav2Vec2ForCTC):
        sys.exit(
            "Model is not a wav2vec2 model - this function is for wav2vec2 models only"
        )
    np_proposed = model_obj.num_parameters()

    dist_from_base = abs(np_proposed - approx_sizes.get("base"))
    dist_from_large = abs(np_proposed - approx_sizes.get("large"))
    return True if dist_from_large < dist_from_base else False


def save_transc_results(
    out_dir,
    vid_name: str,
    ttext: str,
    mdata: pd.DataFrame,
):
    """
    save_transc_results - save the transcribed text to a file and a metadata file

    Parameters
    ----------
    out_dir : str, path to the output directory
    vid_name : str, name of the video file
    ttext : str, the transcribed text
    mdata : pd.DataFrame, the metadata for the video file
    """
    storage_locs = setup_out_dirs(out_dir)  # create and get output folders
    out_p_tscript = storage_locs.get("t_out")
    out_p_metadata = storage_locs.get("m_out")
    header = f"{trim_fname(vid_name)}_vid2txt_{get_timestamp()}"  # create header for output file
    # save the text
    with open(
        join(out_p_tscript, f"{header}_full.txt"),
        "w",
        encoding="utf-8",
        errors="ignore",
    ) as fo:
        fo.writelines(ttext)

    mdata.to_csv(join(out_p_metadata, f"{header}_metadata.csv"), index=False)

    # if verbose:
    print(
        "Saved transcript and metadata to {} and {}".format(
            out_p_tscript, out_p_metadata
        )
    )


def transcribe_video_wav2vec(
    ts_model,
    ts_tokenizer,
    src_dir,
    clip_name: str,
    chunk_dur: int,
    verbose=False,
    temp_dir: str = "audio_chunks",
):
    """
    transcribe_video_wav2vec - transcribes a video clip using the wav2vec2 model. Note that results will be saved to the output directory, src_dir

    Parameters
    ----------
    ts_model : torch.nn.Module, the transformer model that was loaded (must be a wav2vec2 model)
    ts_tokenizer : transformers.AutoTokenizer, the tokenizer that was loaded (must be a wav2vec2 tokenizer)
    directory : str, path to the directory containing the video file
    vid_clip_name : str, name of the video clip
    chunk_dur : int, duration of audio chunks (in seconds) that the transformer model will be fed
    verbose : bool, optional
    temp_dir : str, optional, the name of the temporary directory to store the audio chunks

    Returns
    -------
    transc_results : dict, the transcribed text and metadata

    """

    if verbose:
        print(f"Starting to transcribe {clip_name} @ {get_timestamp()}")
    # create audio chunk folder
    ac_storedir = join(src_dir, temp_dir)
    create_folder(ac_storedir)
    use_attn = wav2vec2_islarge(
        ts_model
    )  # if they pass in a large model, use attention masking
    # get the audio chunks
    chunk_directory = prep_transc_pydub(
        clip_name, src_dir, ac_storedir, chunk_dur, verbose=verbose
    )
    torch_validate_cuda()
    gc.collect()  # free up memory
    device = "cuda:0" if torch.cuda.is_available() else "cpu"  # set device
    full_transc = []
    GPU_update_incr = (
        math.ceil(len(chunk_directory) / 2) if len(chunk_directory) > 1 else 1
    )
    pbar = tqdm(total=len(chunk_directory), desc="Transcribing video")
    for i, audio_chunk in enumerate(chunk_directory):

        # note that large-960h-lv60 has an attention mask of length of the input sequence, the base model does not
        if (i % GPU_update_incr == 0) and (GPU_update_incr != 0):
            # provide update on GPU usage
            check_runhardware()
            gc.collect()
        audio_input, clip_sr = librosa.load(
            join(ac_storedir, audio_chunk), sr=16000
        )  # 16000 is the sampling rate of the wav2vec model
        # convert audio to tensor
        inputs = ts_tokenizer(audio_input, return_tensors="pt", padding="longest")
        input_values = inputs.input_values.to(device)
        attention_mask = inputs.attention_mask.to(device) if use_attn else None
        ts_model = ts_model.to(device)
        # run the model
        with torch.no_grad():
            if use_attn:
                logits = ts_model(input_values, attention_mask=attention_mask).logits
            else:
                logits = ts_model(input_values).logits

        predicted_ids = torch.argmax(logits, dim=-1)  # get the predicted ids by argmax
        this_transc = ts_tokenizer.batch_decode(predicted_ids)
        this_transc = (
            "".join(this_transc) if isinstance(this_transc, list) else this_transc
        )
        # double-check if "" should be joined on  or " "
        full_transc.append(f"{this_transc}\n")
        pbar.update(1)
        # empty memory so you don't overload the GPU
        del input_values
        del logits
        del predicted_ids
        if device == "cuda:0":
            torch.cuda.empty_cache()  # empty memory on GPU

    pbar.close()
    if verbose:
        print(f"Finished transcribing {clip_name} @ {get_timestamp()}")

    md_df = create_metadata_df()  # makes a blank df with column names
    full_text = corr(" ".join(full_transc))
    md_df.loc[len(md_df), :] = [
        clip_name,
        len(chunk_directory),
        chunk_dur,
        (len(chunk_directory) * chunk_dur) / 60,  # minutes, the duration of the video
        get_timestamp(),
        full_text,
        len(full_text),
        len(full_text.split(" ")),
    ]
    md_df.transpose(
        copy=False,
    )
    save_transc_results(
        out_dir=src_dir,
        vid_name=clip_name,
        ttext=full_text,
        mdata=md_df,
    )  # save the results here

    shutil.rmtree(ac_storedir, ignore_errors=True)  # remove audio chunks folder
    transc_res = {
        "audio_transcription": full_transc,
        "metadata": md_df,
    }

    if verbose:
        print(f"finished transcription of {clip_name} base folder on {get_timestamp()}")

    return transc_res


def postprocess_transc(
    tscript_dir, mdata_dir, merge_files=False, linebyline=True, verbose=False
):
    """
    postprocess_transc - postprocess the transcribed text by consolidating the text and metadata, and spell checking + sentence splitting

    Parameters
    ----------
    tscript_dir : str, path to the directory containing the transcribed text files
    mdata_dir : str, path to the directory containing the metadata files
    merge_files : bool, optional, by default False, if True, create a new file that contains all text and metadata merged together
    verbose : bool, optional
    """
    if verbose:
        print("Starting to postprocess transcription @ {}".format(get_timestamp()))

    if merge_files:
        digest_txt_directory(tscript_dir, iden=f"orig_transc_{get_timestamp()}")
        digest_txt_directory(
            mdata_dir,
            iden=f"meta_{get_timestamp()}",
            make_folder=True,
        )

    # add spelling correction to output transcriptions
    # reload the metadata and text
    txt_files = find_ext_local(
        tscript_dir, req_ext=".txt", verbose=verbose, full_path=False
    )
    # Spellcorrect Pipeline
    kw_all_vids = pd.DataFrame()

    for this_transc in tqdm(
        txt_files,
        total=len(txt_files),
        desc="SC_pipeline - transcribed audio",
    ):
        PL_out = spellcorrect_pipeline(
            out_p_tscript,
            this_transc,
            verbose=False,
            ns_checker=checker,
            linebyline=linebyline,
        )
        # get locations of where corrected files were saved
        kw_dir = PL_out.get("spell_corrected_dir")
        kw_name = PL_out.get("sc_filename")
        # extract keywords from the saved file
        qk_df = quick_keys(
            filepath=kw_dir,
            filename=kw_name,
            num_kw=25,
            max_ngrams=3,
            save_db=False,
            verbose=is_verbose,
        )

        kw_all_vids = pd.concat([kw_all_vids, qk_df], axis=1)

    # save overall transcription file
    kwdb_fname = f"YAKE - all keys for batch {get_timestamp()}.csv"
    kw_all_vids.to_csv(
        join(out_p_tscript, kwdb_fname),
        index=True,
    )


def get_parser():
    """
    get_parser - a helper function for the argparse module

    Returns: argparse.ArgumentParser object
    """

    parser = argparse.ArgumentParser(
        description="Transcribe a directory of videos using wav2vec2"
    )
    parser.add_argument(
        "--input-dir",
        required=True,
        help="path to directory containing video files to be transcribed",
    )

    parser.add_argument(
        "--output-dir",
        default=None,
        required=False,
        help="folder - where to save the output files. If not specified, will save to the input-dir",
    )
    parser.add_argument(
        "--move-input-vids",
        required=False,
        default=False,
        action="store_true",
        help="if specified, will move the files to the completed folder",
    )
    parser.add_argument(
        "--verbose",
        required=False,
        default=False,
        action="store_true",
        help="print out more information",
    )

    parser.add_argument(
        "--model",
        required=False,
        default=None,
        help="huggingface wav2vec2 model name, ex 'facebook/wav2vec2-base-96~0h'",
        # "facebook/wav2vec2-large-960h-lv60-self" is the best model but VERY taxing on the GPU/CPU
    )

    parser.add_argument(
        "--chunk-length",
        required=False,
        default=15,  # may need to be adjusted based on hardware and model used
        type=int,
        help="Duration of .wav chunks (in seconds) that the transformer model will be fed",
    )

    parser.add_argument(
        "--join-text",
        required=False,
        default=False,  # note that the standard iteration of the model is more robust
        action="store_true",
        help="Save the transcribed text as a single line of text instead of one line per sentence",
    )

    return parser


# TODO: change to pathlib from os.path

if __name__ == "__main__":

    st = time.perf_counter()
    # parse the command line arguments
    args = get_parser().parse_args()
    input_src = str(args.input_dir)
    directory = os.path.abspath(input_src)
    # TODO: add output directory
    is_verbose = args.verbose
    move_comp = args.move_input_vids
    chunk_length = int(args.chunk_length)
    model_arg = args.model
    join_text = args.join_text
    linebyline = not join_text

    print(f"Loading models @ {get_timestamp(True)} - may take a while...")
    print("If RT seems excessive, try --verbose flag or checking logfile")
    # load the model
    wav_model = "facebook/wav2vec2-base-960h" if model_arg is None else model_arg
    if is_verbose:
        print("Loading model: {}".format(wav_model))
    tokenizer = Wav2Vec2Processor.from_pretrained(wav_model)
<<<<<<< HEAD

=======
    
>>>>>>> d7f25334
    if "wavlm" in wav_model.lower():
        print("Loading wavlm model")
        model = WavLMModel.from_pretrained(wav_model)
    else:
        print("Loading wav2vec2 model")
        model = Wav2Vec2ForCTC.from_pretrained(wav_model)

    # load the spellchecker models. suppress outputs as there are way too many
    orig_out = sys.__stdout__
    sys.stdout = NullIO()
    checker = init_neuspell()
    sym_spell = init_symspell()
    sys.stdout = orig_out  # return to default of print-to-console

    # load vid2cleantxt inputs
    approved_files = []
    for ext in get_av_fmts():  # now include audio formats and video formats
        approved_files.extend(find_ext_local(directory, req_ext=ext, full_path=False))

    print(f"\nFound {len(approved_files)} audio or video files in {directory}")

    storage_locs = setup_out_dirs(directory)  # create and get output folders

    for filename in tqdm(
        approved_files,
        total=len(approved_files),
        desc="transcribing vids",
    ):
        # transcribe video and get results
        t_results = transcribe_video_wav2vec(
            ts_model=model,
            ts_tokenizer=tokenizer,
            src_dir=directory,
            clip_name=filename,
            chunk_dur=chunk_length,
        )

        if move_comp:
            move2completed(directory, filename=filename)  # move src to completed folder

    # postprocess the transcriptions
    out_p_tscript = storage_locs.get("t_out")
    out_p_metadata = storage_locs.get("m_out")
    postprocess_transc(
        tscript_dir=out_p_tscript,
        mdata_dir=out_p_metadata,
        merge_files=False,
        verbose=is_verbose,
        linebyline=linebyline,
    )

    print(
        f"\n\nFinished at: {get_timestamp()}. Total RT was {(time.perf_counter() - st)/60} mins"
    )
    print(
        f"relevant files for run are in: \n{out_p_tscript} \n and: \n{out_p_metadata}"
    )<|MERGE_RESOLUTION|>--- conflicted
+++ resolved
@@ -419,11 +419,6 @@
     if is_verbose:
         print("Loading model: {}".format(wav_model))
     tokenizer = Wav2Vec2Processor.from_pretrained(wav_model)
-<<<<<<< HEAD
-
-=======
-    
->>>>>>> d7f25334
     if "wavlm" in wav_model.lower():
         print("Loading wavlm model")
         model = WavLMModel.from_pretrained(wav_model)
